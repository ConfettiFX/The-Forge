	/*
 * Copyright (c) 2018 Kostas Anagnostou (https://twitter.com/KostasAAA).
 * 
 * This file is part of The-Forge
 * (see https://github.com/ConfettiFX/The-Forge).
 * 
 * Licensed to the Apache Software Foundation (ASF) under one
 * or more contributor license agreements.  See the NOTICE file
 * distributed with this work for additional information
 * regarding copyright ownership.  The ASF licenses this file
 * to you under the Apache License, Version 2.0 (the
 * "License"); you may not use this file except in compliance
 * with the License.  You may obtain a copy of the License at
 * 
 *   http://www.apache.org/licenses/LICENSE-2.0
 * 
 * Unless required by applicable law or agreed to in writing,
 * software distributed under the License is distributed on an
 * "AS IS" BASIS, WITHOUT WARRANTIES OR CONDITIONS OF ANY
 * KIND, either express or implied.  See the License for the
 * specific language governing permissions and limitations
 * under the License.
*/

#include <metal_stdlib>
#include <metal_atomic>
using namespace metal;

struct VertexInput
{
	float3 position [[attribute(0)]];
	float3 normal [[attribute(1)]];
};

struct VertexOutput
{
	float4 position [[position]];
    	float4 previousPosition;
	float3 viewSpacePosition;
	float3 worldSpaceNormal;
};

struct Uniforms
{
	float4x4 worldToCamera;
	float4x4 cameraToProjection;
	float4x4 worldToProjectionPrevious;
	float2 rtInvSize;
	uint frameIndex;
	uint padding;
};

struct UniformDataPerFrame
{
    constant Uniforms &uniforms;
};

struct VertexInput
{
	float3 position [[attribute(0)]];
	float3 normal [[attribute(1)]];
};

vertex VertexOutput stageMain(
<<<<<<< HEAD
    uint vid [[vertex_id]],
=======
>>>>>>> 35af9a23
    VertexInput input [[stage_in]],
    constant UniformDataPerFrame& uniformDataPerFrame [[buffer(UPDATE_FREQ_PER_FRAME)]]
)
{
	float3 position = input.position;
	float3 normal = input.normal;
	
	VertexOutput output;
	output.viewSpacePosition = (uniformDataPerFrame.uniforms.worldToCamera * float4(position, 1)).xyz;
	output.worldSpaceNormal = normal;
	output.position = uniformDataPerFrame.uniforms.cameraToProjection * float4(output.viewSpacePosition, 1);
	output.previousPosition = uniformDataPerFrame.uniforms.worldToProjectionPrevious * float4(position, 1);
	
	return output;
}<|MERGE_RESOLUTION|>--- conflicted
+++ resolved
@@ -62,10 +62,7 @@
 };
 
 vertex VertexOutput stageMain(
-<<<<<<< HEAD
     uint vid [[vertex_id]],
-=======
->>>>>>> 35af9a23
     VertexInput input [[stage_in]],
     constant UniformDataPerFrame& uniformDataPerFrame [[buffer(UPDATE_FREQ_PER_FRAME)]]
 )
